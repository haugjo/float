from skmultiflow.drift_detection.adwin import ADWIN
from skmultiflow.drift_detection.eddm import EDDM
from skmultiflow.drift_detection.ddm import DDM
from skmultiflow.neural_networks.perceptron import PerceptronMask
import matplotlib.pyplot as plt
from sklearn.metrics import accuracy_score, zero_one_loss
from float import *

### Initialize Data Loader ###
data_loader = data.DataLoader(None, f'data/datasets/spambase.csv', target_col=0)

known_drifts = [round(data_loader.stream.n_samples * 0.2), round(data_loader.stream.n_samples * 0.4),
                round(data_loader.stream.n_samples * 0.6), round(data_loader.stream.n_samples * 0.8)]
batch_size = 10
feature_names = data_loader.stream.feature_names

### Initialize Predictor ###
predictor = prediction.skmultiflow_perceptron.SkmultiflowPerceptron(PerceptronMask(),
                                                                    data_loader.stream.target_values,
                                                                    evaluation_metrics={'Accuracy': accuracy_score,
                                                                                        '0-1 Loss': zero_one_loss},
                                                                    decay_rate=0.5, window_size=5)

### Initialize Concept Drift Detector ###
cdd_metrics = {
        'Delay': (
            change_detection.base_change_detector.BaseChangeDetector.get_average_delay,
            {'known_drifts': known_drifts, 'batch_size': batch_size, 'max_n_samples': data_loader.stream.n_samples}),
        'TPR': (
            change_detection.base_change_detector.BaseChangeDetector.get_tpr,
            {'known_drifts': known_drifts, 'batch_size': batch_size, 'max_delay_range': 100}),
        'FDR': (
            change_detection.base_change_detector.BaseChangeDetector.get_fdr,
            {'known_drifts': known_drifts, 'batch_size': batch_size, 'max_delay_range': 100}),
        'Precision': (
            change_detection.base_change_detector.BaseChangeDetector.get_precision,
            {'known_drifts': known_drifts, 'batch_size': batch_size, 'max_delay_range': 100})
    }

concept_drift_detector_names = ['ADWIN', 'EDDM', 'DDM', 'ERICS']
concept_drift_detectors = [change_detection.SkmultiflowDriftDetector(ADWIN(delta=0.6), evaluation_metrics=cdd_metrics),
                           change_detection.SkmultiflowDriftDetector(EDDM(), evaluation_metrics=cdd_metrics),
                           change_detection.SkmultiflowDriftDetector(DDM(), evaluation_metrics=cdd_metrics),
                           change_detection.erics.ERICS(data_loader.stream.n_features, evaluation_metrics=cdd_metrics)]

<<<<<<< HEAD
=======
### Initialize Predictor ###
predictor = float.prediction.evaluation.skmultiflow.skmultiflow_perceptron.SkmultiflowPerceptron(PerceptronMask(),
                                                                                                 data_loader.stream.target_values,
                                                                                                 evaluation_metrics={'Accuracy': accuracy_score,
                                                                                        '0-1 Loss': zero_one_loss},
                                                                                                 decay_rate=0.5, window_size=5)
>>>>>>> 675a17b0
for concept_drift_detector_name, concept_drift_detector in zip(concept_drift_detector_names, concept_drift_detectors):
    ### Initialize and run Prequential Pipeline ###
    prequential_pipeline = pipeline.prequential_pipeline.PrequentialPipeline(data_loader, None,
                                                                             concept_drift_detector,
                                                                             predictor,
                                                                             batch_size=batch_size,
                                                                             max_n_samples=data_loader.stream.n_samples,
                                                                             known_drifts=known_drifts)
    prequential_pipeline.run()

### Concept Drift Detector plots ###
visualizer = visualization.visualizer.Visualizer(
    [concept_drift_detector.global_drifts for concept_drift_detector in concept_drift_detectors],
    concept_drift_detector_names, 'drift_detection')
visualizer.draw_concept_drifts(data_loader.stream, known_drifts, batch_size,
                               plot_title=f'Concept Drifts For Data Set spambase, Predictor Perceptron, Feature Selector FIRES')
plt.show()

visualizer = visualization.visualizer.Visualizer(
    [concept_drift_detector.evaluation['TPR'] for concept_drift_detector in
     concept_drift_detectors],
    concept_drift_detector_names, 'change_detection'
)
visualizer.plot(
    plot_title=f'Concept Drift True Positive Rate For Data Set spambase, Predictor Perceptron, Feature Selector FIRES')
plt.show()<|MERGE_RESOLUTION|>--- conflicted
+++ resolved
@@ -13,13 +13,6 @@
                 round(data_loader.stream.n_samples * 0.6), round(data_loader.stream.n_samples * 0.8)]
 batch_size = 10
 feature_names = data_loader.stream.feature_names
-
-### Initialize Predictor ###
-predictor = prediction.skmultiflow_perceptron.SkmultiflowPerceptron(PerceptronMask(),
-                                                                    data_loader.stream.target_values,
-                                                                    evaluation_metrics={'Accuracy': accuracy_score,
-                                                                                        '0-1 Loss': zero_one_loss},
-                                                                    decay_rate=0.5, window_size=5)
 
 ### Initialize Concept Drift Detector ###
 cdd_metrics = {
@@ -43,15 +36,12 @@
                            change_detection.SkmultiflowDriftDetector(DDM(), evaluation_metrics=cdd_metrics),
                            change_detection.erics.ERICS(data_loader.stream.n_features, evaluation_metrics=cdd_metrics)]
 
-<<<<<<< HEAD
-=======
 ### Initialize Predictor ###
 predictor = float.prediction.evaluation.skmultiflow.skmultiflow_perceptron.SkmultiflowPerceptron(PerceptronMask(),
                                                                                                  data_loader.stream.target_values,
                                                                                                  evaluation_metrics={'Accuracy': accuracy_score,
                                                                                         '0-1 Loss': zero_one_loss},
                                                                                                  decay_rate=0.5, window_size=5)
->>>>>>> 675a17b0
 for concept_drift_detector_name, concept_drift_detector in zip(concept_drift_detector_names, concept_drift_detectors):
     ### Initialize and run Prequential Pipeline ###
     prequential_pipeline = pipeline.prequential_pipeline.PrequentialPipeline(data_loader, None,
@@ -62,7 +52,6 @@
                                                                              known_drifts=known_drifts)
     prequential_pipeline.run()
 
-### Concept Drift Detector plots ###
 visualizer = visualization.visualizer.Visualizer(
     [concept_drift_detector.global_drifts for concept_drift_detector in concept_drift_detectors],
     concept_drift_detector_names, 'drift_detection')
