from skmultiflow.drift_detection.adwin import ADWIN
from skmultiflow.drift_detection.eddm import EDDM
from skmultiflow.drift_detection.ddm import DDM as DDM_scikit
from skmultiflow.neural_networks.perceptron import PerceptronMask
import matplotlib.pyplot as plt
from sklearn.metrics import accuracy_score, zero_one_loss
from sklearn.preprocessing import StandardScaler, MinMaxScaler, MaxAbsScaler, RobustScaler, Normalizer

from float.data import DataLoader
from float.data.preprocessing import SklearnScaler
from float.change_detection import ERICS
from float.change_detection.skmultiflow import SkmultiflowChangeDetector
from float.change_detection.tornado import PageHinkley, SeqDrift2
from float.change_detection.evaluation import ChangeDetectionEvaluator
from float.change_detection.evaluation.measures import detection_delay, detected_change_rate, \
    false_discovery_rate, time_between_false_alarms, mean_time_ratio, missed_detection_rate
from float.feature_selection.evaluation import FeatureSelectionEvaluator
from float.feature_selection.evaluation.measures import nogueira_stability
from float.feature_selection import FIRES
from float.pipeline import PrequentialPipeline, HoldoutPipeline
from float.prediction.skmultiflow import SkmultiflowClassifier
from float.prediction.evaluation import PredictionEvaluator
from float.prediction.evaluation.measures import noise_variability, mean_drift_performance_deterioration, mean_drift_restoration_time
from float.visualization import plot, selected_features_scatter, top_features_reference_bar, concept_drifts_scatter, spider_chart

### Initialize Data Loader ###
scaler = SklearnScaler(scaler_obj=MinMaxScaler(), reset_after_drift=False)
data_loader = DataLoader(None, f'data/datasets/spambase.csv', target_col=0, scaler=scaler)

known_drifts = [round(data_loader.stream.n_samples * 0.2), round(data_loader.stream.n_samples * 0.4),
                round(data_loader.stream.n_samples * 0.6), round(data_loader.stream.n_samples * 0.8)]
batch_size = 10
feature_names = data_loader.stream.feature_names

<<<<<<< HEAD
change_detector_names = [  # 'ADWIN', 'EDDM', 'DDM_sk', 'DDM',
=======
concept_drift_detector_names = [  # 'ADWIN',
    'EDDM', 'DDM_sk',
    # 'DDM',
>>>>>>> 002c4565
    'ERICS', 'Page Hinkley'
]  # Todo: Remove, and use class names instead?
change_detectors = [  # SkmultiflowChangeDetector(ADWIN(delta=0.6), reset_after_drift=False),
    SkmultiflowChangeDetector(EDDM(), reset_after_drift=True),
    SkmultiflowChangeDetector(DDM_scikit(), reset_after_drift=True),
<<<<<<< HEAD
    # SeqDrift2(reset_after_drift=True),
    # ERICS(data_loader.stream.n_features),
=======
    #SeqDrift2(reset_after_drift=True),
    ERICS(data_loader.stream.n_features),
>>>>>>> 002c4565
    PageHinkley(reset_after_drift=True)]
cd_evaluator = dict()

pred_evaluator = dict()
predictor_names = ['Perceptron']
predictors = [SkmultiflowClassifier(PerceptronMask(), data_loader.stream.target_values, reset_after_drift=True)]  # todo: can we get rid of the target values parameter?

ref_sample, _ = data_loader.stream.next_sample(50)
data_loader.stream.reset()
fs_evaluator = dict()
feature_selector_names = ['FIRES']
feature_selectors = [FIRES(n_total_features=data_loader.stream.n_features,
                           n_selected_features=20,
                           classes=data_loader.stream.target_values,
                           reset_after_drift=False,
                           baseline='expectation',
                           ref_sample=ref_sample)]

for change_detector_name, change_detector in zip(change_detector_names, change_detectors):
    ### Initialize Predictor ###
    for predictor_name, predictor in zip(predictor_names, predictors):
        pred_evaluator[predictor_name] = PredictionEvaluator([accuracy_score, zero_one_loss, mean_drift_performance_deterioration, mean_drift_restoration_time, noise_variability],
                                                             decay_rate=0.1,
                                                             window_size=10,
                                                             known_drifts=known_drifts,
                                                             batch_size=batch_size,
                                                             interval=10)
        ### Initialize Feature Selection ###
        for feature_selector_name, feature_selector in zip(feature_selector_names, feature_selectors):
            fs_evaluator[feature_selector_name] = FeatureSelectionEvaluator([nogueira_stability])

            ### Initialize Concept Drift Detector ###
<<<<<<< HEAD
            cd_evaluator[change_detector_name] = ChangeDetectionEvaluator(measure_funcs=[detected_change_rate,
                                                                                         missed_detection_rate,
                                                                                         false_discovery_rate,
                                                                                         time_between_false_alarms,
                                                                                         detection_delay,
                                                                                         mean_time_ratio],
                                                                          known_drifts=known_drifts,
                                                                          batch_size=batch_size,
                                                                          n_samples=data_loader.stream.n_samples,
                                                                          n_delay=list(range(100, 1000)),
                                                                          n_init_tolerance=100)

            ### Initialize and run Prequential Pipeline ###
            # prequential_pipeline = PrequentialPipeline(data_loader=data_loader,
            #                                            feature_selector=feature_selector,
            #                                            feature_selection_evaluator=fs_evaluator[feature_selector_name],
            #                                            change_detector=change_detector,
            #                                            change_detection_evaluator=cd_evaluator[change_detector_name],
            #                                            predictor=predictor,
            #                                            prediction_evaluator=pred_evaluator[predictor_name],
            #                                            batch_size=batch_size,
            #                                            max_n_samples=data_loader.stream.n_samples,
            #                                            known_drifts=known_drifts)
            # prequential_pipeline.run()
            holdout_pipeline = HoldoutPipeline(data_loader=data_loader,
                                               feature_selector=feature_selector,
                                               feature_selection_evaluator=fs_evaluator[feature_selector_name],
                                               change_detector=change_detector,
                                               change_detection_evaluator=cd_evaluator[change_detector_name],
                                               predictor=predictor,
                                               prediction_evaluator=pred_evaluator[predictor_name],
                                               batch_size=batch_size,
                                               max_n_samples=data_loader.stream.n_samples - 10,
                                               known_drifts=known_drifts,
                                               evaluation_interval=10,
                                               test_set=data_loader.get_data(10),
                                               test_obs_interval=5)
            holdout_pipeline.run()
=======
            cd_evaluator[concept_drift_detector_name] = ChangeDetectionEvaluator(measure_funcs=[detected_change_rate,
                                                                                                missed_detection_rate,
                                                                                                false_discovery_rate,
                                                                                                time_between_false_alarms,
                                                                                                detection_delay,
                                                                                                mean_time_ratio],
                                                                                 known_drifts=known_drifts,
                                                                                 batch_size=batch_size,
                                                                                 n_total=data_loader.stream.n_samples,
                                                                                 n_delay=list(range(100, 1000)),
                                                                                 n_init_tolerance=100)

            ### Initialize and run Prequential Pipeline ###
            prequential_pipeline = PrequentialPipeline(data_loader=data_loader,
                                                       predictor=predictor,
                                                       prediction_evaluator=pred_evaluator[predictor_name],
                                                       change_detector=concept_drift_detector,
                                                       change_detection_evaluator=cd_evaluator[
                                                           concept_drift_detector_name],
                                                       feature_selector=feature_selector,
                                                       feature_selection_evaluator=fs_evaluator[feature_selector_name],
                                                       batch_size=batch_size,
                                                       n_max=data_loader.stream.n_samples,
                                                       known_drifts=known_drifts)
            prequential_pipeline.run()
>>>>>>> 002c4565

plot(measures=[pred_evaluator['Perceptron'].result['mean_drift_performance_deterioration']['measures']],
     variances=[pred_evaluator['Perceptron'].result['mean_drift_performance_deterioration']['var']],
     labels=['Perceptron'],
     measure_name='Drift Performance Decay',
     measure_type='prediction',
     smooth_curve=[False])
plt.show()

plot(measures=[pred_evaluator['Perceptron'].result['mean_drift_restoration_time']['measures']],
     variances=[pred_evaluator['Perceptron'].result['mean_drift_restoration_time']['var']],
     labels=['Perceptron'],
     measure_name='Drift Recovery Time',
     measure_type='prediction',
     smooth_curve=[False])
plt.show()

top_features_reference_bar(measures=[feature_selectors[0].selected_features_history],
                           labels=['FIRES'],
                           measure_type='feature_selection',
                           feature_names=feature_names,
                           fig_size=(15, 5))
plt.show()

selected_features_scatter(measures=[feature_selectors[0].selected_features_history],
                          labels=['FIRES'],
                          measure_type='feature_selection',
                          layout=(1, 1),
                          fig_size=(10, 8))
plt.show()

plot(measures=[cd_evaluator['ERICS'].result['false_discovery_rate']['measures'], cd_evaluator['Page Hinkley'].result['false_discovery_rate']['measures']],
     variances=[cd_evaluator['ERICS'].result['false_discovery_rate']['var'], cd_evaluator['Page Hinkley'].result['false_discovery_rate']['var']],
     labels=['ERICS', 'Page Hinkley'],
     measure_name='False Discovery Rate',
     measure_type='change_detection')
plt.show()

concept_drifts_scatter(measures=[change_detectors[-2].drifts, change_detectors[-1].drifts],
                       labels=['ERICS', 'Page Hinkley'],
                       measure_type='change_detection',
                       data_stream=data_loader.stream,
                       known_drifts=known_drifts,
                       batch_size=batch_size)
plt.show()

spider_chart(measures=[[pred_evaluator['Perceptron'].result['accuracy_score']['mean'][-1], pred_evaluator['Perceptron'].result['zero_one_loss']['mean'][-1],
                        pred_evaluator['Perceptron'].result['noise_variability']['mean'][-1], fs_evaluator['FIRES'].result['nogueira_stability']['mean'][-1],
                        cd_evaluator['ERICS'].result['missed_detection_rate']['mean'], cd_evaluator['ERICS'].result['false_discovery_rate']['mean']],
                       [pred_evaluator['Perceptron'].result['accuracy_score']['mean'][-1], pred_evaluator['Perceptron'].result['zero_one_loss']['mean'][-1],
                        pred_evaluator['Perceptron'].result['noise_variability']['mean'][-1], fs_evaluator['FIRES'].result['nogueira_stability']['mean'][-1],
                        cd_evaluator['Page Hinkley'].result['missed_detection_rate']['mean'], cd_evaluator['Page Hinkley'].result['false_discovery_rate']['mean']]
                       ],
             labels=['ERICS', 'Page Hinkley'],
             measure_names=['accuracy_score', 'zero_one_loss', 'noise_variability', 'nogueira_stability', 'missed_detection_rate', 'false_discovery_rate'])
plt.show()<|MERGE_RESOLUTION|>--- conflicted
+++ resolved
@@ -17,7 +17,8 @@
 from float.feature_selection.evaluation import FeatureSelectionEvaluator
 from float.feature_selection.evaluation.measures import nogueira_stability
 from float.feature_selection import FIRES
-from float.pipeline import PrequentialPipeline, HoldoutPipeline
+from float.pipeline import PrequentialPipeline
+from float.pipeline import HoldoutPipeline
 from float.prediction.skmultiflow import SkmultiflowClassifier
 from float.prediction.evaluation import PredictionEvaluator
 from float.prediction.evaluation.measures import noise_variability, mean_drift_performance_deterioration, mean_drift_restoration_time
@@ -32,25 +33,16 @@
 batch_size = 10
 feature_names = data_loader.stream.feature_names
 
-<<<<<<< HEAD
-change_detector_names = [  # 'ADWIN', 'EDDM', 'DDM_sk', 'DDM',
-=======
-concept_drift_detector_names = [  # 'ADWIN',
+change_detector_names = [  # 'ADWIN',
     'EDDM', 'DDM_sk',
     # 'DDM',
->>>>>>> 002c4565
     'ERICS', 'Page Hinkley'
 ]  # Todo: Remove, and use class names instead?
 change_detectors = [  # SkmultiflowChangeDetector(ADWIN(delta=0.6), reset_after_drift=False),
     SkmultiflowChangeDetector(EDDM(), reset_after_drift=True),
     SkmultiflowChangeDetector(DDM_scikit(), reset_after_drift=True),
-<<<<<<< HEAD
     # SeqDrift2(reset_after_drift=True),
-    # ERICS(data_loader.stream.n_features),
-=======
-    #SeqDrift2(reset_after_drift=True),
     ERICS(data_loader.stream.n_features),
->>>>>>> 002c4565
     PageHinkley(reset_after_drift=True)]
 cd_evaluator = dict()
 
@@ -82,8 +74,7 @@
         for feature_selector_name, feature_selector in zip(feature_selector_names, feature_selectors):
             fs_evaluator[feature_selector_name] = FeatureSelectionEvaluator([nogueira_stability])
 
-            ### Initialize Concept Drift Detector ###
-<<<<<<< HEAD
+            ### Initialize Change Detector ###
             cd_evaluator[change_detector_name] = ChangeDetectionEvaluator(measure_funcs=[detected_change_rate,
                                                                                          missed_detection_rate,
                                                                                          false_discovery_rate,
@@ -92,63 +83,37 @@
                                                                                          mean_time_ratio],
                                                                           known_drifts=known_drifts,
                                                                           batch_size=batch_size,
-                                                                          n_samples=data_loader.stream.n_samples,
+                                                                          n_total=data_loader.stream.n_samples,
                                                                           n_delay=list(range(100, 1000)),
                                                                           n_init_tolerance=100)
-
-            ### Initialize and run Prequential Pipeline ###
-            # prequential_pipeline = PrequentialPipeline(data_loader=data_loader,
-            #                                            feature_selector=feature_selector,
-            #                                            feature_selection_evaluator=fs_evaluator[feature_selector_name],
-            #                                            change_detector=change_detector,
-            #                                            change_detection_evaluator=cd_evaluator[change_detector_name],
-            #                                            predictor=predictor,
-            #                                            prediction_evaluator=pred_evaluator[predictor_name],
-            #                                            batch_size=batch_size,
-            #                                            max_n_samples=data_loader.stream.n_samples,
-            #                                            known_drifts=known_drifts)
-            # prequential_pipeline.run()
-            holdout_pipeline = HoldoutPipeline(data_loader=data_loader,
-                                               feature_selector=feature_selector,
-                                               feature_selection_evaluator=fs_evaluator[feature_selector_name],
-                                               change_detector=change_detector,
-                                               change_detection_evaluator=cd_evaluator[change_detector_name],
-                                               predictor=predictor,
-                                               prediction_evaluator=pred_evaluator[predictor_name],
-                                               batch_size=batch_size,
-                                               max_n_samples=data_loader.stream.n_samples - 10,
-                                               known_drifts=known_drifts,
-                                               evaluation_interval=10,
-                                               test_set=data_loader.get_data(10),
-                                               test_obs_interval=5)
-            holdout_pipeline.run()
-=======
-            cd_evaluator[concept_drift_detector_name] = ChangeDetectionEvaluator(measure_funcs=[detected_change_rate,
-                                                                                                missed_detection_rate,
-                                                                                                false_discovery_rate,
-                                                                                                time_between_false_alarms,
-                                                                                                detection_delay,
-                                                                                                mean_time_ratio],
-                                                                                 known_drifts=known_drifts,
-                                                                                 batch_size=batch_size,
-                                                                                 n_total=data_loader.stream.n_samples,
-                                                                                 n_delay=list(range(100, 1000)),
-                                                                                 n_init_tolerance=100)
 
             ### Initialize and run Prequential Pipeline ###
             prequential_pipeline = PrequentialPipeline(data_loader=data_loader,
                                                        predictor=predictor,
                                                        prediction_evaluator=pred_evaluator[predictor_name],
-                                                       change_detector=concept_drift_detector,
+                                                       change_detector=change_detector,
                                                        change_detection_evaluator=cd_evaluator[
-                                                           concept_drift_detector_name],
+                                                           change_detector_name],
                                                        feature_selector=feature_selector,
                                                        feature_selection_evaluator=fs_evaluator[feature_selector_name],
                                                        batch_size=batch_size,
                                                        n_max=data_loader.stream.n_samples,
                                                        known_drifts=known_drifts)
             prequential_pipeline.run()
->>>>>>> 002c4565
+            # holdout_pipeline = HoldoutPipeline(data_loader=data_loader,
+            #                                    feature_selector=feature_selector,
+            #                                    feature_selection_evaluator=fs_evaluator[feature_selector_name],
+            #                                    change_detector=change_detector,
+            #                                    change_detection_evaluator=cd_evaluator[change_detector_name],
+            #                                    predictor=predictor,
+            #                                    prediction_evaluator=pred_evaluator[predictor_name],
+            #                                    batch_size=batch_size,
+            #                                    n_max=data_loader.stream.n_samples - 10,
+            #                                    known_drifts=known_drifts,
+            #                                    evaluation_interval=10,
+            #                                    test_set=data_loader.get_data(10),
+            #                                    test_obs_interval=5)
+            # holdout_pipeline.run()
 
 plot(measures=[pred_evaluator['Perceptron'].result['mean_drift_performance_deterioration']['measures']],
      variances=[pred_evaluator['Perceptron'].result['mean_drift_performance_deterioration']['var']],
