--- conflicted
+++ resolved
@@ -209,7 +209,6 @@
                     self.change_detector.drifts.append(self.time_step)
 
                 # Reset modules
-<<<<<<< HEAD
                 if self.data_loader.scaler:
                     if self.data_loader.scaler.reset_after_drift:
                         self.data_loader.scaler.reset()
@@ -218,20 +217,10 @@
                         self.feature_selector.reset()
                 if self.predictor:
                     if self.predictor.reset_after_drift:
-                        self.predictor.reset(X_train, y_train)
+                        self.predictor.reset(X=copy.copy(X_train), y=copy.copy(y_train))
                 if self.change_detector:
                     if self.change_detector.reset_after_drift:
                         self.change_detector.reset()
-=======
-                if self.data_loader.scaler.reset_after_drift:
-                    self.data_loader.scaler.reset()
-                if self.feature_selector.reset_after_drift:
-                    self.feature_selector.reset()
-                if self.predictor.reset_after_drift:
-                    self.predictor.reset(X=copy.copy(X_train), y=copy.copy(y_train))
-                if self.change_detector.reset_after_drift:
-                    self.change_detector.reset()
->>>>>>> 002c4565
 
             partial_change_detected, partial_change_features = self.change_detector.detect_partial_change()
             if partial_change_detected:
